--- conflicted
+++ resolved
@@ -40,12 +40,8 @@
   private cdr = inject(ChangeDetectorRef);
   private zone = inject(NgZone);
   private platformId = inject(PLATFORM_ID);
-<<<<<<< HEAD
   private preloadService = inject(PreloadService);
-  private tl: gsap.core.Timeline | null = null;
-=======
   private animationTimeout: number | null = null;
->>>>>>> 8a4cb3b9
   private isDone = false;
   private onSkip = () => this.skipAnimation();
   private startTime: number = 0;
@@ -60,12 +56,12 @@
 
   ngOnInit(): void {
     this.startTime = Date.now(); // Track when component started
-    
+
     // Start preloading immediately based on user source
     if (isPlatformBrowser(this.platformId)) {
       this.startComponentPreloading();
     }
-    
+
     this.http.get('assets/logo/Logo_lines.svg', {responseType: 'text'})
       .pipe(
         first(), finalize(() => {
@@ -81,7 +77,7 @@
 
   ngAfterViewInit(): void {
     if (!isPlatformBrowser(this.platformId)) return;
-    
+
     this.hostRef.nativeElement.addEventListener('click', this.onSkip);
     if (!this.isLoadingSvg) {
       this.initAnimation();
@@ -145,15 +141,15 @@
     svgPaths.forEach((path: Element, index: number) => {
       const element = path as SVGPathElement | SVGEllipseElement;
       const pathLength = this.getPathLength(element);
-      
+
       // Set initial stroke properties
       element.style.strokeDasharray = pathLength.toString();
       element.style.strokeDashoffset = pathLength.toString();
       element.style.opacity = '0';
-      
+
       // Add staggered animation class
       element.classList.add('svg-draw-stagger');
-      
+
       // Set up individual animation timing
       const delay = index * 100; // 0.1s stagger
       element.style.animationDelay = `${delay}ms`;
@@ -179,7 +175,7 @@
     this.animationTimeout = window.setTimeout(() => {
       overlay.style.transition = 'opacity 0.5s cubic-bezier(0.4, 0.0, 0.2, 1)';
       overlay.style.opacity = '0';
-      
+
       // Finish after fade completes
       setTimeout(() => this.finish(), 500);
     }, totalTime);
@@ -192,7 +188,7 @@
       element.style.strokeDashoffset = '0';
       element.style.opacity = '1';
     });
-    
+
     overlay.style.opacity = '0';
     overlay.style.pointerEvents = 'none';
   }
@@ -206,12 +202,12 @@
 
   private skipAnimation(): void {
     if (this.isDone) return;
-    
+
     console.log('⏭️ User skipped owl animation - stopping preload and finishing immediately');
-    
+
     const overlay = this.hostRef.nativeElement.querySelector('.loading-overlay') as HTMLElement | null;
     const svgPaths = this.hostRef.nativeElement.querySelectorAll('path, ellipse');
-    
+
     // Cancel any running animations
     if (this.animationTimeout) {
       clearTimeout(this.animationTimeout);
@@ -222,12 +218,7 @@
     if (svgPaths.length > 0) {
       this.showFinalState(svgPaths, overlay!);
     }
-    
-<<<<<<< HEAD
-    // When animation is skipped, finish immediately
-    // The user will see loading of components that weren't preloaded yet
-=======
->>>>>>> 8a4cb3b9
+
     this.finish();
   }
 
@@ -249,7 +240,7 @@
 
   private async finish(): Promise<void> {
     if (this.isDone) return;
-    
+
     // Check if minimum display time has passed
     const elapsedTime = Date.now() - this.startTime;
     if (elapsedTime < this.MIN_DISPLAY_TIME) {
@@ -268,14 +259,14 @@
       setTimeout(() => this.finish(), additionalWaitTime);
       return;
     }
-    
+
     this.isDone = true;
     this.hostRef.nativeElement.removeEventListener('click', this.onSkip);
-    
+
     const totalLoadTime = Date.now() - this.startTime;
     const preloadProgress = this.preloadService.getPreloadProgress();
     console.log(`🦉 Owl animation finished. Total time: ${totalLoadTime}ms, Preload progress: ${preloadProgress.toFixed(1)}%`);
-    
+
     this.zone.run(() => this.loadingFinished.emit());
   }
 }