/**
 * Import responsive design tokens for 3D card ring
 * Tokens include: --ring-viewport, --card-w, --card-h, --ring-perspective, --ring-font-size
 * Breakpoints: 600px, 640px, 768px, 1024px (mobile-first)
 */
@import '../../../styles/ring-tokens.css';

:host {
  display: block;
  overflow: hidden; /* Prevent any scrollbars on the host element */
}

<<<<<<< HEAD
/* Screen reader only - hides content visually but keeps it accessible to screen readers */
.sr-only {
  position: absolute;
  width: 1px;
  height: 1px;
  padding: 0;
  margin: -1px;
  overflow: hidden;
  clip: rect(0, 0, 0, 0);
  white-space: nowrap;
  border-width: 0;
}

=======
/**
 * Ring wrapper - provides 3D perspective for the card ring
 * Uses --ring-perspective token from ring-tokens.css
 * Fallback: 1200px for browsers that don't support CSS custom properties
 */
>>>>>>> f2dfa8a2
.ring-wrap {
  perspective: var(--ring-perspective, 1200px);
  display: grid;
  place-items: center;
  width: 100%;
  height: clamp(280px, 80vmin, 420px);
  position: relative;
  overflow: hidden; /* Changed from visible to hidden to prevent scrollbars */
  touch-action: pan-y;
}

/**
 * Ring container - 3D transform container for cards
 * Uses responsive tokens: --ring-viewport (width/height)
 */
.ring {
  position: relative;
  transform-style: preserve-3d;
  width: var(--ring-viewport);
  height: var(--ring-viewport);
  cursor: grab;
  transform-origin: 50% 50% 0;
  will-change: transform;
  -webkit-user-select: none;
  user-select: none;
}

.ring:active { cursor: grabbing; }

<<<<<<< HEAD
/* Visible focus indicator for keyboard navigation */
.ring:focus-visible {
  outline: 2px solid #64ffda;
  outline-offset: 4px;
  border-radius: 0.5rem;
}

=======
/**
 * Individual work card positioning
 * Uses tokens: --card-w, --card-h for responsive sizing
 * Cards are centered using negative margins based on token values
 */
>>>>>>> f2dfa8a2
.work-card {
  position: absolute;
  top: 50%;
  left: 50%;
  transform-style: preserve-3d;
  margin-top: calc(-0.5 * var(--card-h));
  margin-left: calc(-0.5 * var(--card-w));
  backface-visibility: visible;
  will-change: transform;
}

/**
 * Work card inner content styling
 * Uses responsive tokens: --card-w, --card-h, --ring-font-size
 * Maintains 5:3 aspect ratio via --card-h calculation
 */
.work-card-inner {
  width: var(--card-w);
  height: var(--card-h);
  display: grid;
  place-items: center;
  background: #112240;
  border: 2px solid #64ffda;
  color: #ccd6f6;
  border-radius: 1rem;
  font-size: var(--ring-font-size);
  font-weight: 700;
  overflow: hidden;
  box-shadow:
    0 0 10px rgba(100, 255, 218, 0.3),
    inset 0 0 10px rgba(100, 255, 218, 0.1);
  transform: rotateY(var(--inner-flip, 0deg));
  transition: transform 0.2s ease, box-shadow 0.2s ease, border-color 0.2s ease;
  backface-visibility: hidden;
}

@media (prefers-reduced-motion: no-preference) {
  .work-card-inner::before {
    content: '';
    position: absolute;
    inset: -50%;
    width: 200%;
    height: 200%;
    background: linear-gradient(45deg, transparent, rgba(100, 255, 218, 0.12), transparent);
    transform: rotate(45deg);
    animation: lightTrail 4s linear infinite;
    opacity: 0;
    pointer-events: none;
  }
  @keyframes lightTrail {
    0% { transform: translateX(-100%) rotate(45deg); opacity: 0; }
    50% { opacity: 0.3; }
    100% { transform: translateX(100%) rotate(45deg); opacity: 0; }
  }
}

.work-card-inner:hover {
  border-color: #64ffda;
  box-shadow: 0 0 20px rgba(100, 255, 218, 0.5), inset 0 0 15px rgba(100, 255, 218, 0.2);
  transform: rotateY(var(--inner-flip, 0deg)) scale(1.02);
}

/**
 * WCAG 2.1 Level AA: Respect user motion preferences
 * Disables animations for users with vestibular disorders or motion sensitivity
 */
@media (prefers-reduced-motion: reduce) {
  .work-card-inner { transition: none; }
}

/**
 * RESPONSIVE ADJUSTMENTS
 * Note: Base tokens (--ring-viewport, --card-w, --card-h, --ring-font-size) 
 * are defined in ring-tokens.css with mobile-first breakpoints:
 * - Base: < 600px
 * - 600px: Small tablets
 * - 640px: Landscape mobile
 * - 768px: Tablets (md)
 * - 1024px: Desktop (lg)
 * 
 * These component-specific rules only adjust layout height
 */

/**
 * Tablet breakpoint (768px) - Adjust ring wrapper height
 * Tokens --card-w, --ring-viewport already scaled by ring-tokens.css
 */
@media (min-width: 768px) {
  .ring-wrap { 
    height: clamp(320px, 70vmin, 420px); 
  }
}

/**
 * Extra small screens (≤480px) - Adjust ring wrapper height
 * Prevents scrollbars on very small mobile devices
 */
@media (max-width: 480px) {
  .ring-wrap {
    height: clamp(240px, 75vmin, 360px);
    overflow: hidden;
  }
}<|MERGE_RESOLUTION|>--- conflicted
+++ resolved
@@ -10,7 +10,6 @@
   overflow: hidden; /* Prevent any scrollbars on the host element */
 }
 
-<<<<<<< HEAD
 /* Screen reader only - hides content visually but keeps it accessible to screen readers */
 .sr-only {
   position: absolute;
@@ -24,13 +23,11 @@
   border-width: 0;
 }
 
-=======
 /**
  * Ring wrapper - provides 3D perspective for the card ring
  * Uses --ring-perspective token from ring-tokens.css
  * Fallback: 1200px for browsers that don't support CSS custom properties
  */
->>>>>>> f2dfa8a2
 .ring-wrap {
   perspective: var(--ring-perspective, 1200px);
   display: grid;
@@ -60,7 +57,6 @@
 
 .ring:active { cursor: grabbing; }
 
-<<<<<<< HEAD
 /* Visible focus indicator for keyboard navigation */
 .ring:focus-visible {
   outline: 2px solid #64ffda;
@@ -68,13 +64,11 @@
   border-radius: 0.5rem;
 }
 
-=======
 /**
  * Individual work card positioning
  * Uses tokens: --card-w, --card-h for responsive sizing
  * Cards are centered using negative margins based on token values
  */
->>>>>>> f2dfa8a2
 .work-card {
   position: absolute;
   top: 50%;
