import { AfterViewInit, ChangeDetectionStrategy, Component, ElementRef, EventEmitter, HostListener, Inject, Input, NgZone, OnChanges, OnDestroy, Output, PLATFORM_ID, QueryList, SimpleChanges, ViewChild, ViewChildren } from '@angular/core';
import { CommonModule, isPlatformBrowser } from '@angular/common';

type Item = any;
type OrientationMode = 'outward' | 'inward' | 'camera';

type InteractionBridge = {
  onDragStart?: () => void;
  onDragMove?: (rotation: number, velocity: number) => void;
  onDragEnd?: (velocity: number) => void;
  onActiveIndexChange?: (index: number) => void;
} | null;

@Component({
  selector: 'app-work-card-ring',
  standalone: true,
  imports: [CommonModule],
  templateUrl: './work-card-ring.component.html',
  styleUrls: ['./work-card-ring.component.css'],
  changeDetection: ChangeDetectionStrategy.OnPush,
})
export class WorkCardRingComponent implements AfterViewInit, OnDestroy, OnChanges {
  @ViewChild('ring', { static: true }) ringRef!: ElementRef<HTMLDivElement>;
  @ViewChildren('card') cardRefs!: QueryList<ElementRef<HTMLDivElement>>;

  get ring() { return this.ringRef; }
  set ring(value: any) { this.ringRef = value; }
  get cards() { return this.cardRefs; }
  set cards(value: any) { this.cardRefs = value; }
  get isDragging() { return this.dragging; }
  set isDragging(value: boolean) { this.dragging = value; }

  @Input() items: Item[] = Array.from({ length: 8 }, (_, i) => ({ title: `Projeto ${i + 1}` }));

  @Input() ringViewport = 320;
  @Input() baseRadius = 200;
  @Input() cardWidth = 240;
  @Input() cardHeight = 140;
  @Input() perspective = 1200;

  @Input() dragSensitivity = 0.35;
  @Input() wheelSpeed = 0.2; // legacy - kept for backwards compat but overridden by discrete wheel steps
  @Input() friction = 2.8;
  @Input() inertiaEnabled = true;

  @Input() snapEnabled = true;
  @Input() snapVelocityThreshold = 15;
  @Input() snapStrength = 45;

  @Input() interceptWheel = true;
  @Input() scrollProgress: number | undefined;
  @Input() scrollRotations = 2;

  @Input() radiusElasticity = 0.25;
  @Input() radiusVelInfluence = 720;
  @Input() springStiffness = 120;
  @Input() springDamping = 22;

  @Input() orientation: OrientationMode = 'outward';

  @Input() autoRadiusSpacing = true;
  @Input() minGapPx = 24;

  @Input() gestureThreshold = 8;
  @Input() horizontalBias = 1.2;

  @Output() activeIndexChange = new EventEmitter<number>();

  private isBrowser = false;
  private reducedMotion = false;

  private rotationDeg = 0;
  private angularVelocity = 0;
  private desiredRotationDeg: number | null = null;

  private velocitySamples: number[] = [];
  private readonly velocityWindow = 6;

  private dynamicRadius = this.baseRadius;
  private baseRadiusEffective = this.baseRadius;
  private radiusVelocity = 0;
  private lastRadiusApplied = -1;

  private dragging = false;
  private pointerId: number | null = null;
  private lastPointerX = 0;
  private startPointerX = 0;
  private startPointerY = 0;
  private gesture: 'idle' | 'pending' | 'rotate' | 'scroll' = 'idle';
  private lastMoveTS = 0;
  private lastDragEndTS = 0; // Track when drag ended to delay snap
<<<<<<< HEAD
  private pointerCaptured = false;
=======
  private snapPending = false;
  private snapTarget: number | null = null;
  private pointerCaptured = false;

  private lastDragVelocity = 0;
  private peakDragVelocity = 0;
  private peakDragAcceleration = 0;
  private dragEnergy = 0;
  private slowDragFrames = 0;
>>>>>>> cb085325

  private rafId: number | null = null;
  private prevTS = 0;

  private ringEl!: HTMLDivElement;
  private cardEls: HTMLDivElement[] = [];
  private interactionBridge: InteractionBridge = null;
<<<<<<< HEAD
=======
  private lastWheelTS = 0;
>>>>>>> cb085325

  constructor(
    private zone: NgZone,
    private hostRef: ElementRef<HTMLElement>,
    @Inject(PLATFORM_ID) platformId: Object
  ) {
    this.isBrowser = isPlatformBrowser(platformId);
  }

  ngAfterViewInit(): void {
    if (!this.isBrowser) return;

    this.ringEl = this.ringRef.nativeElement;
    this.cardEls = this.cardRefs.toArray().map(r => r.nativeElement);

    this.setupReducedMotion();

    const style = getComputedStyle(this.hostRef.nativeElement);
    const vp = parseFloat(style.getPropertyValue('--ring-viewport'));
    if (!Number.isNaN(vp)) this.ringViewport = vp;
    this.hostRef.nativeElement.style.setProperty('--ring-viewport', `${this.ringViewport}px`);

    this.setupDOM();
    this.applyOrientationFlipVariable();
    this.recomputeBaseRadiusEffective();
    this.dynamicRadius = this.baseRadiusEffective;
    this.layoutCards(true);
    this.attachEvents();

    this.zone.runOutsideAngular(() => {
      this.prevTS = performance.now();
      this.tick(this.prevTS);
    });
  }

  ngOnChanges(changes: SimpleChanges): void {
    if (!this.isBrowser) return;

    if (changes['items'] || changes['cardWidth'] || changes['baseRadius'] ||
      changes['minGapPx'] || changes['autoRadiusSpacing']) {
      queueMicrotask(() => {
        this.cardEls = this.cardRefs.toArray().map(r => r.nativeElement);
        this.recomputeBaseRadiusEffective();
        this.lastRadiusApplied = -1;
        this.layoutCards(true);
        this.emitActiveIndex();
      });
    }

    if (changes['ringViewport']) {
      this.hostRef.nativeElement.style.setProperty('--ring-viewport', `${this.ringViewport}px`);
    }

    if (changes['orientation'] && this.ringEl) {
      this.applyOrientationFlipVariable();
      this.layoutCards(true);
    }

    if (changes['scrollProgress'] && this.scrollProgress != null && !this.dragging) {
      const target = -this.scrollProgress * 360 * this.scrollRotations;
      this.desiredRotationDeg = target;
      this.snapTarget = null;
      this.snapPending = true;
    }
  }

  ngOnDestroy(): void {
    if (!this.isBrowser) return;
    this.detachEvents();
    if (this.rafId != null) cancelAnimationFrame(this.rafId);
  }

  get count(): number { return Math.max(1, this.items?.length ?? 0); }
  get stepDeg(): number { return 360 / this.count; }

  onPointerDown = (ev: PointerEvent) => {
    // Prevent multiple simultaneous drags
    if (this.pointerId != null) return;
    if (ev.button != null && ev.button !== 0) return;
    if (ev.isPrimary === false) return;

    this.pointerId = ev.pointerId;
    this.startPointerX = ev.clientX;
    this.startPointerY = ev.clientY;
    this.lastPointerX = ev.clientX;
    this.lastMoveTS = ev.timeStamp || performance.now();
    this.desiredRotationDeg = null;
    this.snapPending = false;
    this.snapTarget = null;
    this.gesture = 'pending';
    this.dragging = false;
    this.pointerCaptured = false;
    this.resetVelocitySamples();
<<<<<<< HEAD
=======
    this.lastDragVelocity = 0;
    this.peakDragVelocity = 0;
    this.peakDragAcceleration = 0;
    this.dragEnergy = 0;
    this.slowDragFrames = 0;
>>>>>>> cb085325
    // Don't reset angular velocity - let natural friction handle it
    this.ringEl.style.cursor = 'grab';
    this.ringEl.style.touchAction = 'pan-y';
  };

  onPointerMove = (ev: PointerEvent) => {
    if (this.pointerId == null || ev.pointerId !== this.pointerId) return;

    const now = ev.timeStamp || performance.now();
    const dt = Math.max(1, now - this.lastMoveTS) / 1000;

    if (this.gesture === 'pending') {
      const dx0 = ev.clientX - this.startPointerX;
      const dy0 = ev.clientY - this.startPointerY;
      if (Math.abs(dx0) > this.gestureThreshold || Math.abs(dy0) > this.gestureThreshold) {
        if (Math.abs(dx0) * this.horizontalBias > Math.abs(dy0)) {
          this.beginRotateGesture(ev, now);
        } else {
          this.gesture = 'scroll';
          this.dragging = false;
          this.ringEl.style.touchAction = 'pan-y';
          this.releasePointerCapture();
        }
      }
      return;
    }

    if (this.gesture !== 'rotate') return;

    ev.preventDefault?.();

<<<<<<< HEAD
    const dxRaw = this.computePointerDelta(ev);
    const deltaDeg = this.applyDragCurve(dxRaw * this.dragSensitivity);
    const safeDt = Math.max(1 / 240, dt);
    const instantaneousVelocity = deltaDeg / safeDt;

    this.rotationDeg += deltaDeg;
    this.recordVelocitySample(instantaneousVelocity);
    const smoothedVelocity = this.getSmoothedVelocity();
    this.angularVelocity = this.angularVelocity * 0.6 + smoothedVelocity * 0.4;
=======
    const safeDt = Math.max(1 / 240, dt);
    const dxRaw = this.computePointerDelta(ev);
    const pointerSpeed = Math.abs(dxRaw) / safeDt;
    const intensity = this.computePointerIntensity(pointerSpeed);
    const deltaDeg = this.applyDragCurve(dxRaw * this.dragSensitivity * intensity, intensity);
    const instantaneousVelocity = deltaDeg / safeDt;
    const accel = (instantaneousVelocity - this.lastDragVelocity) / safeDt;

    if (Number.isFinite(accel)) {
      this.peakDragAcceleration = Math.max(this.peakDragAcceleration, Math.abs(accel));
      this.dragEnergy = Math.min(this.dragEnergy + Math.abs(instantaneousVelocity * accel) * safeDt, this.stepDeg * 160);
    }
    this.lastDragVelocity = instantaneousVelocity;
    this.peakDragVelocity = Math.max(this.peakDragVelocity, Math.abs(instantaneousVelocity));

    this.rotationDeg += deltaDeg;
    this.snapTarget = null;
    this.recordVelocitySample(instantaneousVelocity);
    const smoothedVelocity = this.getSmoothedVelocity();
    const isSlowDrag =
      this.peakDragVelocity < this.stepDeg * 3.5 && Math.abs(smoothedVelocity) < this.stepDeg * 2.75;
    if (isSlowDrag) {
      this.slowDragFrames = Math.min(this.slowDragFrames + 1, 120);
      this.angularVelocity = smoothedVelocity;
    } else {
      this.slowDragFrames = Math.max(0, this.slowDragFrames - 3);
      this.angularVelocity = this.angularVelocity * 0.55 + smoothedVelocity * 0.45;
    }
>>>>>>> cb085325

    this.lastPointerX = ev.clientX;
    this.lastMoveTS = now;

    this.interactionBridge?.onDragMove?.(this.rotationDeg, this.angularVelocity);
  };

  onPointerUp = (ev: PointerEvent) => {
    if (ev.pointerId !== this.pointerId) return;

    const wasRotating = this.gesture === 'rotate';

    if (wasRotating && this.pointerId != null) {
      this.releasePointerCapture();
      this.ringEl.style.cursor = 'grab';

      // If angular velocity is very high, cap it to prevent extreme spinning
<<<<<<< HEAD
      const maxReleaseVelocity = 200; // degrees per second
      const releaseVelocity = this.getSmoothedVelocity();
      this.angularVelocity = Math.sign(releaseVelocity) * Math.min(Math.abs(releaseVelocity), maxReleaseVelocity);
=======
      const releaseVelocity = this.getSmoothedVelocity();
      this.angularVelocity = this.computeReleaseVelocity(releaseVelocity);
>>>>>>> cb085325
    }

    this.dragging = false;
    this.pointerId = null;
    this.gesture = 'idle';
    this.ringEl.style.touchAction = 'pan-y';
    // Record when drag ended to delay snap activation
    this.lastDragEndTS = performance.now();
<<<<<<< HEAD
    if (wasRotating) {
      this.interactionBridge?.onDragEnd?.(this.angularVelocity);
    }
=======
    this.snapPending = wasRotating;
    this.snapTarget = null;
    if (wasRotating && this.slowDragFrames > 12 && Math.abs(this.angularVelocity) < this.stepDeg * 1.25) {
      this.angularVelocity = 0;
      this.desiredRotationDeg = this.nearestSnapAngle(this.rotationDeg);
    }
    if (wasRotating) {
      this.interactionBridge?.onDragEnd?.(this.angularVelocity);
    }
    this.slowDragFrames = 0;
    this.lastDragVelocity = 0;
    this.peakDragVelocity = 0;
    this.peakDragAcceleration = 0;
    this.dragEnergy = 0;
>>>>>>> cb085325
  };

  onPointerCancel = (ev: PointerEvent) => {
    // Handle pointer cancel same as pointer up to prevent stuck state
    this.onPointerUp(ev);
  };

  private wheelHandler = (ev: WheelEvent) => {
    if (this.interceptWheel) ev.preventDefault();
    if (this.dragging) return;

    const delta = ev.deltaY || ev.deltaX || ev.detail || 0;
    const direction = Math.sign(delta);
    if (!direction) return;

    const now = performance.now();
    const dt = now - this.lastWheelTS;
    this.lastWheelTS = now;

    const step = this.stepDeg;
    const anchor = this.snapTarget ?? this.nearestSnapAngle(this.rotationDeg);
    this.snapTarget = anchor - direction * step;

    const fastFactor = Number.isFinite(dt) && dt > 0 ? Math.min(6, 240 / Math.max(18, dt)) : 1;
    const boostBase = this.stepDeg * 18;
    const newVelocity = direction * boostBase * fastFactor;

    if (Math.sign(this.angularVelocity) === direction) {
      this.angularVelocity += newVelocity;
    } else {
      this.angularVelocity = newVelocity;
    }

    this.desiredRotationDeg = null;
    this.snapPending = true;
    this.lastDragEndTS = now;
  };

  private setupDOM() {
    this.hostRef.nativeElement.style.setProperty('--perspective', `${this.perspective}px`);
    this.hostRef.nativeElement.style.setProperty('--ring-viewport', `${this.ringViewport}px`);
    this.hostRef.nativeElement.style.setProperty('--card-w', `${this.cardWidth}px`);
    this.hostRef.nativeElement.style.setProperty('--card-h', `${this.cardHeight}px`);
    this.ringEl.style.touchAction = 'pan-y';
    this.ringEl.style.cursor = 'grab';
  }

  private applyOrientationFlipVariable() {
    const flip = this.orientation === 'outward' ? '180deg' : '0deg';
    this.ringEl.style.setProperty('--inner-flip', flip);
  }

  private recomputeBaseRadiusEffective() {
    const stepRad = (2 * Math.PI) / Math.max(1, this.count);
    let spacingRadius = 0;
    if (this.autoRadiusSpacing && this.count > 1) {
      const requiredChord = this.cardWidth + this.minGapPx;
      const denom = 2 * Math.sin(stepRad / 2);
      spacingRadius = denom > 0 ? requiredChord / denom : 0;
    }
    this.baseRadiusEffective = Math.max(this.baseRadius, spacingRadius || 0);
  }

  private layoutCards(forceAll = false) {
    const radius = this.dynamicRadius;
    const step = this.stepDeg;

    if (!forceAll && Math.abs(radius - this.lastRadiusApplied) < 0.1) return;

    for (let i = 0; i < this.cardEls.length; i++) {
      const angle = i * step;
      const el = this.cardEls[i];

      let t = '';
      switch (this.orientation) {
        case 'camera':
          t = `rotateY(${angle}deg) translateZ(${radius}px) rotateY(${-angle}deg)`;
          break;
        case 'inward':
          t = `rotateY(${angle}deg) translateZ(${radius}px)`;
          break;
        case 'outward':
        default:
          t = `rotateY(${angle}deg) translateZ(${radius}px) rotateY(180deg)`;
          break;
      }

      el.style.transform = t;
      el.style.width = `${this.cardWidth}px`;
      el.style.height = `${this.cardHeight}px`;
    }

    this.lastRadiusApplied = radius;
  }

  private attachEvents() {
    this.ringEl.addEventListener('pointerdown', this.onPointerDown, { passive: true });
    this.ringEl.addEventListener('pointermove', this.onPointerMove, { passive: false });
    this.ringEl.addEventListener('pointerup', this.onPointerUp, { passive: true });
    this.ringEl.addEventListener('pointercancel', this.onPointerCancel, { passive: true });
    this.ringEl.addEventListener('pointerleave', this.onPointerUp, { passive: true });
    this.ringEl.addEventListener('wheel', this.wheelHandler, { passive: !this.interceptWheel });
  }

  private detachEvents() {
    this.ringEl.removeEventListener('pointerdown', this.onPointerDown);
    this.ringEl.removeEventListener('pointermove', this.onPointerMove);
    this.ringEl.removeEventListener('pointerup', this.onPointerUp);
    this.ringEl.removeEventListener('pointercancel', this.onPointerCancel);
    this.ringEl.removeEventListener('pointerleave', this.onPointerUp);
    this.ringEl.removeEventListener('wheel', this.wheelHandler);
  }

  private setupReducedMotion() {
    if (!window || !window.matchMedia) return;
    const mq = window.matchMedia('(prefers-reduced-motion: reduce)');
    this.reducedMotion = mq.matches;
    mq.addEventListener?.('change', (e) => (this.reducedMotion = e.matches));
  }

  private tick = (now: number) => {
    const dt = Math.min(0.05, (now - (this.prevTS || now)) / 1000);
    this.prevTS = now;

    if (this.desiredRotationDeg != null && !this.dragging) {
      const blend = this.reducedMotion ? 1 : Math.min(1, dt * 12);
      this.rotationDeg = this.rotationDeg + (this.desiredRotationDeg - this.rotationDeg) * blend;
      this.angularVelocity = 0;
    } else {
      this.rotationDeg += this.angularVelocity * dt;

      if (this.inertiaEnabled && !this.dragging) {
        const decay = Math.exp(-this.friction * dt);
        this.angularVelocity *= decay;
        if (Math.abs(this.angularVelocity) < 0.01) this.angularVelocity = 0;
      } else if (!this.inertiaEnabled && !this.dragging) {
        this.angularVelocity = 0;
      }

      if (this.snapEnabled && !this.dragging) {
        const timeSinceDragEnd = now - this.lastDragEndTS;
        const snapDelay = 120;
        const forceSnapDelay = 900;
        const liveTarget = this.snapTarget ?? this.nearestSnapAngle(this.rotationDeg);
        const diff = this.shortestAngleDist(this.rotationDeg, liveTarget);
        const velocityThreshold = Math.max(this.snapVelocityThreshold, this.stepDeg * 1.05);
        const belowVelocityThreshold = Math.abs(this.angularVelocity) < velocityThreshold;
        const almostAligned = Math.abs(diff) < this.stepDeg * 0.55;

        if (!this.snapPending && belowVelocityThreshold && almostAligned) {
          this.snapPending = true;
          this.lastDragEndTS = now - snapDelay;
          this.snapTarget = liveTarget;
        }

        if (this.snapPending && timeSinceDragEnd >= snapDelay && (belowVelocityThreshold || timeSinceDragEnd >= forceSnapDelay)) {
          if (this.snapTarget == null && belowVelocityThreshold) {
            this.snapTarget = this.nearestSnapAngle(this.rotationDeg);
          }
          const target = this.snapTarget ?? this.nearestSnapAngle(this.rotationDeg);
          const targetDiff = this.shortestAngleDist(this.rotationDeg, target);
          const proximity = Math.min(1, Math.abs(targetDiff) / this.stepDeg);
          const strength = this.snapStrength * (0.85 + (1 - proximity) * 0.45);
          const damp = timeSinceDragEnd >= forceSnapDelay ? strength * 0.55 : 6 + proximity * 6;
          const accel = strength * Math.sign(targetDiff) * Math.max(0.1, proximity);
          this.angularVelocity += (accel - damp * this.angularVelocity) * dt;

          if (timeSinceDragEnd >= forceSnapDelay && !belowVelocityThreshold) {
            this.angularVelocity *= Math.exp(-this.friction * dt * 0.65);
          }

          const settleVelocity = Math.max(0.04, velocityThreshold * 0.12);
          const settleOffset = Math.max(0.01, this.stepDeg * 0.018);
          if (Math.abs(targetDiff) < settleOffset && Math.abs(this.angularVelocity) < settleVelocity) {
            this.rotationDeg = target;
            this.angularVelocity = 0;
            this.snapPending = false;
            this.snapTarget = null;
          }
        } else if (this.snapPending && timeSinceDragEnd >= snapDelay) {
          // keep inertia alive but gently bleed energy so we eventually cross the threshold
          this.angularVelocity *= Math.exp(-this.friction * dt * 0.12);
        }
      }
    }

    const velAbs = Math.abs(this.angularVelocity);
    const maxAdd = this.baseRadiusEffective * (this.reducedMotion ? 0 : this.radiusElasticity);
    const radiusTarget = this.baseRadiusEffective + Math.min(1, velAbs / this.radiusVelInfluence) * maxAdd;

    const k = this.springStiffness;
    const c = this.springDamping;
    const x = this.dynamicRadius;
    const v = this.radiusVelocity;
    const a = -k * (x - radiusTarget) - c * v;
    this.radiusVelocity = v + a * dt;
    this.dynamicRadius = x + this.radiusVelocity * dt;

    this.applyRingTransform();
    this.layoutCards(false);

    this.maybeEmitIndex();

    this.rafId = requestAnimationFrame(this.tick);
  };

  private applyRingTransform() {
    this.ringEl.style.transform = `translateZ(0) rotateY(${this.rotationDeg}deg)`;
    this.ringEl.style.setProperty('--rotation', `${-this.rotationDeg}deg`);
  }

  private nearestSnapAngle(currentDeg: number): number {
    const step = this.stepDeg;
    const normalized = this.normalizeDeg(-currentDeg);
    const idx = Math.round(normalized / step);
    return -idx * step;
  }

  private normalizeDeg(deg: number): number {
    let d = deg % 360;
    if (d < 0) d += 360;
    return d;
  }

  private shortestAngleDist(a: number, b: number): number {
    let diff = (b - a) % 360;
    if (diff < -180) diff += 360;
    if (diff > 180) diff -= 360;
    return diff;
  }

  private computeActiveIndex(): number {
    const step = this.stepDeg;
    const normalized = this.normalizeDeg(-this.rotationDeg);
    let idx = Math.round(normalized / step) % this.count;
    if (idx < 0) idx += this.count;
    return idx;
  }

  private lastEmittedIndex = -1;
  private maybeEmitIndex() {
    const idx = this.computeActiveIndex();
    if (idx !== this.lastEmittedIndex) {
      this.lastEmittedIndex = idx;
      this.activeIndexChange.emit(idx);
      this.interactionBridge?.onActiveIndexChange?.(idx);
    }
  }
  private emitActiveIndex() {
    this.lastEmittedIndex = -1;
    this.maybeEmitIndex();
  }

  @HostListener('window:resize')
  onResize() {
    const style = getComputedStyle(this.hostRef.nativeElement);
    const vp = parseFloat(style.getPropertyValue('--ring-viewport'));
    if (!Number.isNaN(vp) && vp !== this.ringViewport) {
      this.ringViewport = vp;
      this.hostRef.nativeElement.style.setProperty('--ring-viewport', `${this.ringViewport}px`);
      this.recomputeBaseRadiusEffective();
      this.lastRadiusApplied = -1;
      this.layoutCards(true);
    }
  }

  registerInteractionBridge(bridge: InteractionBridge) {
    this.interactionBridge = bridge;
  }

  private beginRotateGesture(ev: PointerEvent, now: number) {
    this.gesture = 'rotate';
    this.dragging = true;
    this.resetVelocitySamples();
    this.capturePointer();
    this.ringEl.style.cursor = 'grabbing';
    this.ringEl.style.touchAction = 'none';
    this.lastPointerX = ev.clientX;
    this.lastMoveTS = now;
    this.interactionBridge?.onDragStart?.();
  }

  private capturePointer() {
    if (this.pointerId == null || this.pointerCaptured) return;
    try {
      this.ringEl.setPointerCapture(this.pointerId);
      this.pointerCaptured = true;
    } catch (e) {
      console.warn('Failed to capture pointer:', e);
      this.pointerCaptured = false;
    }
  }

  private releasePointerCapture() {
    if (this.pointerId == null || !this.pointerCaptured) return;
    try {
      this.ringEl.releasePointerCapture(this.pointerId);
    } catch (e) {
      console.warn('Failed to release pointer:', e);
    }
    this.pointerCaptured = false;
  }

  private resetVelocitySamples() {
    this.velocitySamples = [];
  }

  private recordVelocitySample(value: number) {
    if (!Number.isFinite(value)) return;
    this.velocitySamples.push(value);
    if (this.velocitySamples.length > this.velocityWindow) {
      this.velocitySamples.shift();
    }
  }

  private getSmoothedVelocity(): number {
    if (!this.velocitySamples.length) return 0;
    const sum = this.velocitySamples.reduce((acc, v) => acc + v, 0);
    return sum / this.velocitySamples.length;
  }

  private computePointerDelta(ev: PointerEvent): number {
    const movementX = (ev as any).movementX;
    if (typeof movementX === 'number' && Number.isFinite(movementX) && movementX !== 0) {
      return movementX;
    }
    return ev.clientX - this.lastPointerX;
  }

<<<<<<< HEAD
  private applyDragCurve(delta: number): number {
    const maxDelta = this.stepDeg * 1.5;
    const clamped = Math.max(-maxDelta, Math.min(maxDelta, delta));
    const eased = Math.sign(clamped) * Math.pow(Math.abs(clamped), 0.9);
    return eased;
=======
  private computePointerIntensity(pointerSpeed: number): number {
    if (!Number.isFinite(pointerSpeed)) return 1;
    const normalized = Math.min(1, pointerSpeed / 1800);
    return 1 + normalized * 2.4;
  }

  private computeReleaseVelocity(releaseVelocity: number): number {
    const slowDrag = this.slowDragFrames > 12 && this.peakDragVelocity < this.stepDeg * 3.5;
    if (slowDrag && Math.abs(releaseVelocity) < this.stepDeg * 2.1) {
      this.snapPending = true;
      return 0;
    }

    const directionSource = releaseVelocity || this.lastDragVelocity || (this.rotationDeg - this.nearestSnapAngle(this.rotationDeg));
    const direction = Math.sign(directionSource) || 1;
    const baseSpeed = Math.max(Math.abs(releaseVelocity), this.peakDragVelocity * 0.85);
    const accelBoost = this.peakDragAcceleration * 0.08;
    const energyFactor = Math.min(1.75, this.dragEnergy / (this.stepDeg * 28));
    let boosted = baseSpeed * (1 + energyFactor * 0.85) + accelBoost;
    const minCarry = this.stepDeg * 2.5;
    if (boosted < minCarry && energyFactor > 0.2) {
      boosted = minCarry + (boosted - minCarry) * 0.5;
    }
    const maxReleaseVelocity = 840;
    const finalVelocity = Math.min(Math.max(boosted, slowDrag ? 0 : minCarry), maxReleaseVelocity);
    return direction * finalVelocity;
  }

  private applyDragCurve(delta: number, intensity = 1): number {
    const maxDelta = this.stepDeg * (1.2 + intensity * 1.6);
    const clamped = Math.max(-maxDelta, Math.min(maxDelta, delta));
    const exponent = intensity > 1.4 ? 0.82 : 0.9;
    return Math.sign(clamped) * Math.pow(Math.abs(clamped), exponent);
>>>>>>> cb085325
  }
}<|MERGE_RESOLUTION|>--- conflicted
+++ resolved
@@ -89,9 +89,6 @@
   private gesture: 'idle' | 'pending' | 'rotate' | 'scroll' = 'idle';
   private lastMoveTS = 0;
   private lastDragEndTS = 0; // Track when drag ended to delay snap
-<<<<<<< HEAD
-  private pointerCaptured = false;
-=======
   private snapPending = false;
   private snapTarget: number | null = null;
   private pointerCaptured = false;
@@ -101,7 +98,6 @@
   private peakDragAcceleration = 0;
   private dragEnergy = 0;
   private slowDragFrames = 0;
->>>>>>> cb085325
 
   private rafId: number | null = null;
   private prevTS = 0;
@@ -109,10 +105,7 @@
   private ringEl!: HTMLDivElement;
   private cardEls: HTMLDivElement[] = [];
   private interactionBridge: InteractionBridge = null;
-<<<<<<< HEAD
-=======
   private lastWheelTS = 0;
->>>>>>> cb085325
 
   constructor(
     private zone: NgZone,
@@ -206,14 +199,11 @@
     this.dragging = false;
     this.pointerCaptured = false;
     this.resetVelocitySamples();
-<<<<<<< HEAD
-=======
     this.lastDragVelocity = 0;
     this.peakDragVelocity = 0;
     this.peakDragAcceleration = 0;
     this.dragEnergy = 0;
     this.slowDragFrames = 0;
->>>>>>> cb085325
     // Don't reset angular velocity - let natural friction handle it
     this.ringEl.style.cursor = 'grab';
     this.ringEl.style.touchAction = 'pan-y';
@@ -245,17 +235,6 @@
 
     ev.preventDefault?.();
 
-<<<<<<< HEAD
-    const dxRaw = this.computePointerDelta(ev);
-    const deltaDeg = this.applyDragCurve(dxRaw * this.dragSensitivity);
-    const safeDt = Math.max(1 / 240, dt);
-    const instantaneousVelocity = deltaDeg / safeDt;
-
-    this.rotationDeg += deltaDeg;
-    this.recordVelocitySample(instantaneousVelocity);
-    const smoothedVelocity = this.getSmoothedVelocity();
-    this.angularVelocity = this.angularVelocity * 0.6 + smoothedVelocity * 0.4;
-=======
     const safeDt = Math.max(1 / 240, dt);
     const dxRaw = this.computePointerDelta(ev);
     const pointerSpeed = Math.abs(dxRaw) / safeDt;
@@ -284,7 +263,6 @@
       this.slowDragFrames = Math.max(0, this.slowDragFrames - 3);
       this.angularVelocity = this.angularVelocity * 0.55 + smoothedVelocity * 0.45;
     }
->>>>>>> cb085325
 
     this.lastPointerX = ev.clientX;
     this.lastMoveTS = now;
@@ -302,14 +280,8 @@
       this.ringEl.style.cursor = 'grab';
 
       // If angular velocity is very high, cap it to prevent extreme spinning
-<<<<<<< HEAD
-      const maxReleaseVelocity = 200; // degrees per second
-      const releaseVelocity = this.getSmoothedVelocity();
-      this.angularVelocity = Math.sign(releaseVelocity) * Math.min(Math.abs(releaseVelocity), maxReleaseVelocity);
-=======
       const releaseVelocity = this.getSmoothedVelocity();
       this.angularVelocity = this.computeReleaseVelocity(releaseVelocity);
->>>>>>> cb085325
     }
 
     this.dragging = false;
@@ -318,11 +290,6 @@
     this.ringEl.style.touchAction = 'pan-y';
     // Record when drag ended to delay snap activation
     this.lastDragEndTS = performance.now();
-<<<<<<< HEAD
-    if (wasRotating) {
-      this.interactionBridge?.onDragEnd?.(this.angularVelocity);
-    }
-=======
     this.snapPending = wasRotating;
     this.snapTarget = null;
     if (wasRotating && this.slowDragFrames > 12 && Math.abs(this.angularVelocity) < this.stepDeg * 1.25) {
@@ -337,7 +304,6 @@
     this.peakDragVelocity = 0;
     this.peakDragAcceleration = 0;
     this.dragEnergy = 0;
->>>>>>> cb085325
   };
 
   onPointerCancel = (ev: PointerEvent) => {
@@ -667,13 +633,6 @@
     return ev.clientX - this.lastPointerX;
   }
 
-<<<<<<< HEAD
-  private applyDragCurve(delta: number): number {
-    const maxDelta = this.stepDeg * 1.5;
-    const clamped = Math.max(-maxDelta, Math.min(maxDelta, delta));
-    const eased = Math.sign(clamped) * Math.pow(Math.abs(clamped), 0.9);
-    return eased;
-=======
   private computePointerIntensity(pointerSpeed: number): number {
     if (!Number.isFinite(pointerSpeed)) return 1;
     const normalized = Math.min(1, pointerSpeed / 1800);
@@ -707,6 +666,5 @@
     const clamped = Math.max(-maxDelta, Math.min(maxDelta, delta));
     const exponent = intensity > 1.4 ? 0.82 : 0.9;
     return Math.sign(clamped) * Math.pow(Math.abs(clamped), exponent);
->>>>>>> cb085325
   }
 }