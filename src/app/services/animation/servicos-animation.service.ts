--- conflicted
+++ resolved
@@ -4,7 +4,6 @@
 @Injectable({
   providedIn: 'root'
 })
-
 export class ServicosAnimationService {
   private readonly platformId = inject(PLATFORM_ID);
   private readonly isBrowser = isPlatformBrowser(this.platformId);
@@ -13,17 +12,9 @@
   private cleanupFns: Array<() => void> = [];
 
   constructor() {
-<<<<<<< HEAD
-    this.isBrowser = isPlatformBrowser(this.platformId);
-
-    if (this.isBrowser) {
-      this.prefersReducedMotion = window.matchMedia('(prefers-reduced-motion: reduce)').matches;
-    }
-=======
     this.prefersReducedMotion = this.isBrowser
       ? window.matchMedia('(prefers-reduced-motion: reduce)').matches
       : false;
->>>>>>> 4def4f8d
   }
 
   /**
@@ -31,22 +22,9 @@
    * Uses IntersectionObserver to toggle CSS-driven transitions
    */
   createStaggeredEntrance(cards: NodeListOf<Element> | Element[]): void {
-<<<<<<< HEAD
-    if (!this.isBrowser) return;
-
-    const cardsArray = Array.from(cards);
-
-    // Initial state - cards hidden and translated
-    gsap.set(cardsArray, {
-      opacity: 0,
-      y: this.prefersReducedMotion ? 20 : 60,
-      scale: this.prefersReducedMotion ? 1 : 0.95
-    });
-=======
     if (!this.isBrowser) {
       return;
     }
->>>>>>> 4def4f8d
 
     const cardElements = Array.from(cards) as HTMLElement[];
 
@@ -85,36 +63,6 @@
    * Driven by scroll position instead of GSAP
    */
   createParallaxEffect(cards: NodeListOf<Element> | Element[]): void {
-<<<<<<< HEAD
-    if (!this.isBrowser || this.prefersReducedMotion) return;
-
-    const cardsArray = Array.from(cards);
-
-    cardsArray.forEach((card, index) => {
-      // Different parallax speeds for visual depth
-      const speed = 1 + (index * 0.1);
-
-      const trigger = ScrollTrigger.create({
-        trigger: '#servicos',
-        start: 'top bottom',
-        end: 'bottom top',
-        scrub: true,
-        onUpdate: (self) => {
-          const progress = self.progress;
-
-          // Subtle parallax movement that drifts cards upward
-          // Extra 30px upward movement when section is scrolled further (as specified)
-          const baseMove = (progress - 0.5) * 20 * speed;
-          const extraDrift = progress > 0.5 ? (progress - 0.5) * 30 : 0;
-          const totalMove = baseMove - extraDrift; // Negative for upward drift
-
-          gsap.set(card, {
-            y: totalMove,
-            rotateX: (progress - 0.5) * 1.5, // Reduced for subtlety
-            force3D: true // Optimize for performance
-          });
-        }
-=======
     if (!this.isBrowser || this.prefersReducedMotion) {
       return;
     }
@@ -140,7 +88,6 @@
 
         card.style.setProperty('--card-parallax', `${totalMove}px`);
         card.style.setProperty('--card-rotate-x', `${(progress - 0.5) * 1.5}deg`);
->>>>>>> 4def4f8d
       });
     };
 
@@ -187,40 +134,6 @@
         } else {
           card.classList.add('magnetic-hover-active');
         }
-<<<<<<< HEAD
-
-        // Enhanced glow effect that feels rewarding
-        gsap.to(card, {
-          boxShadow: this.prefersReducedMotion
-            ? '0 10px 30px rgba(64, 224, 208, 0.2)'
-            : '0 20px 40px rgba(64, 224, 208, 0.3), 0 0 20px rgba(64, 224, 208, 0.1)',
-          borderColor: 'rgba(64, 224, 208, 0.6)',
-          duration: 0.4,
-          ease: 'power2.out'
-        });
-      });
-
-      // Mouse leave
-      card.addEventListener('mouseleave', () => {
-        // Reset hover state (always)
-        gsap.to(card, {
-          scale: 1,
-          y: 0,
-          rotateY: 0,
-          opacity: 1,
-          duration: 0.4,
-          ease: 'power2.out'
-        });
-
-        // Remove glow
-        gsap.to(card, {
-          boxShadow: '0 4px 20px rgba(0, 0, 0, 0.1)',
-          borderColor: 'transparent',
-          duration: 0.4,
-          ease: 'power2.out'
-        });
-      });
-=======
       };
 
       const handleMouseLeave = () => {
@@ -248,72 +161,10 @@
 
       const handleTouchStart = () => {
         card.classList.add('touch-active');
->>>>>>> 4def4f8d
 
         if (navigator.vibrate) {
           navigator.vibrate(50);
         }
-<<<<<<< HEAD
-
-        // Visual feedback for touch - scale up slightly
-        gsap.to(card, {
-          scale: this.prefersReducedMotion ? 1.01 : 1.02,
-          duration: 0.2,
-          ease: 'power2.out'
-        });
-
-        // Add subtle glow on touch
-        gsap.to(card, {
-          boxShadow: '0 8px 25px rgba(64, 224, 208, 0.15)',
-          borderColor: 'rgba(64, 224, 208, 0.3)',
-          duration: 0.2,
-          ease: 'power2.out'
-        });
-
-        // Prevent mouse events on touch devices
-        e.preventDefault();
-      });
-
-      card.addEventListener('touchend', () => {
-        gsap.to(card, {
-          scale: 1,
-          duration: 0.3,
-          ease: 'power2.out'
-        });
-
-        // Remove touch glow
-        gsap.to(card, {
-          boxShadow: '0 4px 20px rgba(0, 0, 0, 0.1)',
-          borderColor: 'transparent',
-          duration: 0.3,
-          ease: 'power2.out'
-        });
-      });
-
-      // Mouse move for subtle magnetic effect - only if no reduced motion
-      if (!this.prefersReducedMotion) {
-        card.addEventListener('mousemove', (e: any) => {
-          if (e.clientX && e.clientY) {
-            const rect = card.getBoundingClientRect();
-            const centerX = rect.left + rect.width / 2;
-            const centerY = rect.top + rect.height / 2;
-
-            const deltaX = (e.clientX - centerX) / (rect.width / 2);
-            const deltaY = (e.clientY - centerY) / (rect.height / 2);
-
-            // Subtle magnetic attraction to cursor
-            gsap.to(card, {
-              rotateX: deltaY * -3, // Reduced intensity for subtlety
-              rotateY: deltaX * 3,
-              x: deltaX * 2, // Slight movement toward cursor
-              y: deltaY * 2,
-              duration: 0.3,
-              ease: 'power1.out'
-            });
-          }
-        });
-      }
-=======
       };
 
       const handleTouchEnd = () => {
@@ -335,7 +186,6 @@
         card.removeEventListener('touchend', handleTouchEnd);
         card.removeEventListener('touchcancel', handleTouchEnd);
       });
->>>>>>> 4def4f8d
     });
   }
 
@@ -343,37 +193,6 @@
    * Create scroll-based section snapping with vanilla CSS adjustments
    */
   createSectionSnapping(): void {
-<<<<<<< HEAD
-    if (!this.isBrowser || this.prefersReducedMotion) return;
-
-    const trigger = ScrollTrigger.create({
-      trigger: '#servicos',
-      start: 'top top',
-      end: 'bottom bottom',
-      pin: true,
-      pinSpacing: true,
-      scrub: 0.5,
-      onUpdate: (self) => {
-        const progress = self.progress;
-
-        // Brief pin at 50% for reading focus (20% viewport height as specified)
-        if (progress > 0.45 && progress < 0.55) {
-          // Slow down scroll in the middle for content absorption
-          self.scroll(self.start + (self.end - self.start) * 0.5);
-        }
-
-        // Visual feedback for the floating cards effect
-        const cards = document.querySelectorAll('#servicos .service-card');
-        cards.forEach((card, i) => {
-          const cardProgress = Math.min(1, Math.max(0, progress + (i * 0.1)));
-          const floatIntensity = Math.sin(cardProgress * Math.PI) * 5;
-
-          gsap.set(card, {
-            y: `+=${floatIntensity}`,
-            rotateY: cardProgress * 2,
-            force3D: true
-          });
-=======
     if (!this.isBrowser || this.prefersReducedMotion) {
       return;
     }
@@ -411,7 +230,6 @@
           } else {
             section.classList.remove('is-focused');
           }
->>>>>>> 4def4f8d
         });
       },
       {
