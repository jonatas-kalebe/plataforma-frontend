--- conflicted
+++ resolved
@@ -1,8 +1,6 @@
 import { AfterViewInit, ChangeDetectionStrategy, Component, ElementRef, EventEmitter, HostListener, Inject, Input, NgZone, OnChanges, OnDestroy, Output, PLATFORM_ID, QueryList, SimpleChanges, ViewChild, ViewChildren } from '@angular/core';
 import { CommonModule, isPlatformBrowser } from '@angular/common';
-<<<<<<< HEAD
 import { getGroupAttrs, getItemAttrs, getLiveMessage } from '../../a11y/aria-ring';
-=======
 import { Subscription } from 'rxjs';
 
 // Service imports
@@ -15,7 +13,6 @@
 
 // A11y imports
 import { getGroupAttrs, getItemAttrs, getLiveMessage, AriaGroupAttributes, AriaItemAttributes } from '../../a11y/aria-ring';
->>>>>>> f2dfa8a2
 
 type Item = any;
 type OrientationMode = 'outward' | 'inward' | 'camera';
@@ -701,13 +698,10 @@
       this.lastEmittedIndex = idx;
       this.activeIndexChange.emit(idx);
       this.interactionBridge?.onActiveIndexChange?.(idx);
-<<<<<<< HEAD
       this.updateLiveMessage();
-=======
       
       // Update ARIA live message
       this.updateAriaLiveMessage(idx);
->>>>>>> f2dfa8a2
     }
   }
   
@@ -716,7 +710,6 @@
     this.maybeEmitIndex();
   }
 
-<<<<<<< HEAD
   // Accessibility helpers
   liveMessage = '';
   
@@ -792,7 +785,6 @@
         break;
     }
   }
-=======
   /**
    * Update ARIA attributes for accessibility
    */
@@ -822,7 +814,6 @@
       itemLabel
     });
   }
->>>>>>> f2dfa8a2
 
   @HostListener('window:resize')
   onResize() {
