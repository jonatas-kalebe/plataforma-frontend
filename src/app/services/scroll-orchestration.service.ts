--- conflicted
+++ resolved
@@ -4,7 +4,7 @@
 import gsap from 'gsap';
 import { ScrollTrigger } from 'gsap/ScrollTrigger';
 import { ScrollToPlugin } from 'gsap/ScrollToPlugin';
-import { SCROLL_CONFIG, SECTION_SCROLL_CONFIG, SCROLL_ACCESSIBILITY_CONFIG } from '../shared/constants/scroll-config.constants';
+import { SCROLL_CONFIG, SECTION_SCROLL_CONFIG } from '../shared/constants/scroll-config.constants';
 import { ScrollTelemetryService } from './scroll-telemetry.service';
 
 export interface ScrollSection {
@@ -71,7 +71,7 @@
     if (isPlatformBrowser(this.platformId)) {
       this.checkReducedMotion();
       this.detectMobile();
-      
+
       // Track reduced motion preference
       this.telemetryService.trackReducedMotion(this.prefersReducedMotion);
     }
@@ -114,7 +114,7 @@
     // Check if essential DOM elements exist
     const heroElement = document.querySelector('#hero');
     const filosofiaElement = document.querySelector('#filosofia');
-    
+
     if (!heroElement || !filosofiaElement) {
       console.warn('ScrollOrchestrationService: Essential sections not found, retrying...');
       return false;
@@ -125,17 +125,17 @@
       const ScrollTriggerInstance = (window as any).ScrollTrigger || ScrollTrigger;
 
       gsapInstance.registerPlugin(ScrollTriggerInstance, ScrollToPlugin);
-      
+
       // Expose ScrollTrigger globally for debugging/testing
       if (typeof window !== 'undefined') {
         (window as any).ScrollTrigger = ScrollTriggerInstance;
       }
-      
+
       this.lastScrollY = window.scrollY || 0;
       this.setupSections();
       this.setupScrollEventListener(); // Add direct scroll event listener as backup
       this.isInitialized = true;
-      
+
       console.log('ScrollOrchestrationService: Successfully initialized');
       return true;
     } catch (error) {
@@ -207,11 +207,11 @@
               start: self.start,
               end: self.end
             };
-            
+
             // Track section view
             this.telemetryService.trackSectionView(
-              section.id, 
-              performance.now(), 
+              section.id,
+              performance.now(),
               this.isMobile ? 'mobile' : 'desktop'
             );
           }
@@ -269,47 +269,47 @@
 
   private createHeroAnimation(gsapInstance: any): any {
     const heroTimeline = gsapInstance.timeline();
-    
+
     const heroTitle = document.querySelector('#hero-title');
     const heroSubtitle = document.querySelector('#hero-subtitle');
     const heroCta = document.querySelector('#hero-cta');
 
     if (heroTitle) {
       // 0-20%: gentle resistance - counter-scroll to reduce apparent movement
-      heroTimeline.fromTo(heroTitle, 
+      heroTimeline.fromTo(heroTitle,
         { y: 0, opacity: 1 },
         { y: 53, opacity: 0.8, ease: 'power1.out' },
         0
       );
-      
+
       // 20-100%: accelerated transition with larger movement
-      heroTimeline.to(heroTitle, 
+      heroTimeline.to(heroTitle,
         { y: -150, opacity: 0.1, ease: 'power2.in' },
         0.2
       );
     }
 
     if (heroSubtitle) {
-      heroTimeline.fromTo(heroSubtitle, 
+      heroTimeline.fromTo(heroSubtitle,
         { y: 0, opacity: 1 },
         { y: -40, opacity: 0.7, ease: 'power1.out' },
         0
       );
-      
-      heroTimeline.to(heroSubtitle, 
+
+      heroTimeline.to(heroSubtitle,
         { y: -120, opacity: 0, ease: 'power2.in' },
         0.25
       );
     }
 
     if (heroCta) {
-      heroTimeline.fromTo(heroCta, 
+      heroTimeline.fromTo(heroCta,
         { y: 0, opacity: 1 },
         { y: -50, opacity: 0.6, ease: 'power1.out' },
         0
       );
-      
-      heroTimeline.to(heroCta, 
+
+      heroTimeline.to(heroCta,
         { y: -100, opacity: 0, ease: 'power2.in' },
         0.3
       );
@@ -320,7 +320,7 @@
 
   private createHeroScrollAnimation(gsapInstance: any, ScrollTriggerInstance: any): void {
     const heroTitle = document.querySelector('#hero-title');
-    const heroSubtitle = document.querySelector('#hero-subtitle');  
+    const heroSubtitle = document.querySelector('#hero-subtitle');
     const heroCta = document.querySelector('#hero-cta');
 
     if (!heroTitle || !heroSubtitle || !heroCta) {
@@ -336,14 +336,14 @@
       scrub: true,
       onUpdate: (self: any) => {
         const progress = self.progress;
-        
+
         // DEBUG: Log the resistance calculation
         console.log(`Hero scroll progress: ${(progress * 100).toFixed(1)}%, scrollY: ${window.scrollY}`);
-        
+
         // Apply resistance logic: gentle resistance for 0-20%, then acceleration
         let yMultiplier: number;
         let opacityMultiplier: number;
-        
+
         if (progress <= 0.2) {
           // 0-20%: Gentle resistance - target max ~50px movement to stay well under 60px
           // Max calculation: 28 * 1.2 (max multiplier at 20%) = ~33.6px
@@ -355,7 +355,7 @@
           yMultiplier = Math.min(1.0, acceleratedProgress);
           opacityMultiplier = (progress - 0.2) * 2.0 + 0.08;
         }
-        
+
         // Apply transformations with resistance/acceleration logic
         // In resistance phase: use positive Y to counter scroll (create resistance effect)
         // In acceleration phase: use negative Y to enhance scroll movement
@@ -363,20 +363,20 @@
         const resistanceY = progress <= 0.2 ? 28 * yMultiplier : -45 * yMultiplier; // Reduced from 35 to 28
         const resistanceY2 = progress <= 0.2 ? 20 * yMultiplier : -35 * yMultiplier; // Reduced from 25 to 20
         const resistanceY3 = progress <= 0.2 ? 12 * yMultiplier : -25 * yMultiplier; // Reduced from 15 to 12
-        
+
         // DEBUG: Log the actual resistance values
         console.log(`Resistance calc: yMult=${yMultiplier.toFixed(2)}, resistanceY=${resistanceY.toFixed(1)}px`);
-        
+
         gsapInstance.set('#hero-title', {
           y: resistanceY,  // Should max at ~28px * 0.2 = ~5.6px at 20% progress
           opacity: Math.max(1 - opacityMultiplier * 0.6, 0.4)
         });
-        
+
         gsapInstance.set('#hero-subtitle', {
           y: resistanceY2,  // Should max at ~30px in resistance phase
           opacity: Math.max(1 - opacityMultiplier * 0.4, 0.6)
         });
-        
+
         gsapInstance.set('#hero-cta', {
           y: resistanceY3,  // Should max at ~18px in resistance phase
           opacity: Math.max(1 - opacityMultiplier * 0.3, 0.7)
@@ -385,15 +385,15 @@
         // Enhanced fade behavior near thresholds
         if (progress >= 0.85) {
           // Near snap threshold - accelerate fade out
-          gsapInstance.to('#hero-title, #hero-subtitle, #hero-cta', { 
-            duration: 0.3, 
+          gsapInstance.to('#hero-title, #hero-subtitle, #hero-cta', {
+            duration: 0.3,
             ease: 'power2.in'
           });
         } else if (progress <= 0.15) {
           // Near reverse threshold - restore visibility
           gsapInstance.to('#hero-title, #hero-subtitle, #hero-cta', {
-            opacity: 1, 
-            duration: 0.3, 
+            opacity: 1,
+            duration: 0.3,
             ease: 'power2.out'
           });
         }
@@ -408,7 +408,7 @@
     let lastUpdateTime = performance.now();
 
     console.log('Setting up global progress trigger...');
-    
+
     const globalTrigger = ScrollTriggerInstance.create({
       id: 'global-progress',
       trigger: document.body,
@@ -421,12 +421,7 @@
         const currentScrollY = window.scrollY || 0;
         const deltaTime = Math.max(currentTime - lastUpdateTime, 1); // Prevent division by zero
         const deltaScroll = Math.abs(currentScrollY - this.lastScrollY);
-        
-        // DEBUG: Add logging to see if this is being called
-        if (Math.random() < 0.3) {
-          console.log(`Global progress update: scrollY=${currentScrollY}, progress=${(self.progress * 100).toFixed(1)}%`);
-        }
-        
+
         // Calculate velocity in pixels per second
         const velocityRaw = (deltaScroll / deltaTime) * 1000;
         // Apply smoothing to avoid jittery values
@@ -462,10 +457,10 @@
         this.updateActiveSectionTrigger(currentScrollY);
         this.detectScrollIntention();
         this.checkMagneticSnap();
-        
+
         // Start checking for when scrolling stops
         this.startScrollStopCheck();
-        
+
         // Debug: Log every few updates to monitor activity
         if (Math.random() < 0.5) { // Increase log frequency for debugging
           console.log(`Global trigger update: scrollY=${currentScrollY}, velocity=${Math.abs(smoothedVelocity).toFixed(1)}, direction=${this.scrollDirection}`);
@@ -478,69 +473,69 @@
 
     console.log('Global progress trigger created:', globalTrigger);
     this.scrollTriggers.push(globalTrigger);
-    
+
     // Force immediate refresh to ensure trigger is active
     ScrollTriggerInstance.refresh();
     console.log('ScrollTrigger refreshed after creation');
   }
-  
+
   private setupScrollEventListener(): void {
     console.log('Setting up direct scroll event listener as backup...');
-    
+
     let throttleTimeout: number | null = null;
-    
+
     const handleScroll = () => {
       if (throttleTimeout) return;
-      
+
       throttleTimeout = window.setTimeout(() => {
         const currentScrollY = window.scrollY || 0;
-        
+
         // Update direction
         if (currentScrollY > this.lastScrollY + 5) {
           this.scrollDirection = 'down';
         } else if (currentScrollY < this.lastScrollY - 5) {
           this.scrollDirection = 'up';
         }
-        
+
         this.lastScrollY = currentScrollY;
         this.lastScrollTime = performance.now();
-        
+
         // Update active section and check magnetic snap
         this.updateActiveSectionTrigger(currentScrollY);
         this.detectScrollIntention();
         this.checkMagneticSnap();
-        
+
         // Start scroll stop detection
         this.startScrollStopCheck();
-        
+
         // Debug log occasionally
         if (Math.random() < 0.2) {
           console.log(`Direct scroll event: scrollY=${currentScrollY}, direction=${this.scrollDirection}`);
         }
-        
+
         throttleTimeout = null;
       }, 16); // ~60fps throttling
     };
-    
+
     window.addEventListener('scroll', handleScroll, { passive: true });
   }
-  
+
   private startScrollStopCheck(): void {
     // Clear any existing interval
     if (this.scrollStoppedCheckInterval) {
       clearInterval(this.scrollStoppedCheckInterval);
     }
-    
+
     // Start checking if scrolling has stopped
     this.scrollStoppedCheckInterval = window.setInterval(() => {
       const timeSinceLastScroll = performance.now() - this.lastScrollTime;
       const currentVelocity = Math.abs(this.scrollStateSubject.value.velocity);
-      
+
       // If no scroll activity for 150ms and low velocity, consider scrolling stopped
       if (timeSinceLastScroll > 150 && currentVelocity < 10) {
         console.log(`Scrolling stopped detected: ${timeSinceLastScroll.toFixed(0)}ms since last scroll, velocity: ${currentVelocity.toFixed(1)}`);
         this.onScrollingStopped();
-        
+
         // Clear the interval
         if (this.scrollStoppedCheckInterval) {
           clearInterval(this.scrollStoppedCheckInterval);
@@ -549,13 +544,13 @@
       }
     }, 25); // Check every 25ms for more responsiveness
   }
-  
+
   private onScrollingStopped(): void {
     console.log('Scrolling stopped - checking for magnetic snap');
-    
-    // Ensure ScrollTrigger velocity is also zero for tests compatibility 
+
+    // Ensure ScrollTrigger velocity is also zero for tests compatibility
     const ScrollTriggerInstance = (window as any).ScrollTrigger || ScrollTrigger;
-    
+
     // Set both internal velocity and simulate ScrollTrigger velocity to 0
     const currentMetrics = this.metricsSubject.value;
     this.metricsSubject.next({
@@ -567,27 +562,15 @@
       ...this.scrollStateSubject.value,
       velocity: 0
     });
-    
+
     // Force check magnetic snap with zero velocity
     this.checkMagneticSnap();
   }
 
   private updateActiveSectionTrigger(currentScrollY: number): void {
-<<<<<<< HEAD
     // Skip update if we're in test mode and activeSectionTrigger is manually set
     // Check for test environment more reliably
     if (typeof (window as any).jasmine !== 'undefined' && this.activeSectionTrigger && this.activeSectionTrigger.vars) {
-=======
-    // Only don't override manually set activeSectionTrigger in actual test environment
-    // Check for both Jasmine (unit tests) and Playwright (e2e tests) environments
-    const isTestEnvironment = typeof (window as any).jasmine !== 'undefined' || 
-                               typeof (window as any).playwright !== 'undefined' ||
-                               typeof (globalThis as any).__playwright !== 'undefined';
-    
-    if (isTestEnvironment && (this as any).activeSectionTrigger && 
-        (this as any).activeSectionTrigger.progress && 
-        (this as any).activeSectionTrigger.progress !== 0) {
->>>>>>> eee0458e
       return;
     }
 
@@ -596,10 +579,8 @@
       const element = document.querySelector(`#${sectionId}`) as HTMLElement;
       if (!element) continue;
 
-      // Use getBoundingClientRect for more reliable positioning
-      const rect = element.getBoundingClientRect();
-      const sectionTop = rect.top + currentScrollY; // Convert viewport-relative to document-relative
-      const sectionHeight = rect.height;
+      const sectionTop = element.offsetTop;
+      const sectionHeight = element.offsetHeight;
       const sectionBottom = sectionTop + sectionHeight;
 
       // Include viewport in calculations for more accurate progress
@@ -608,7 +589,7 @@
 
       if (adjustedScrollY >= sectionTop && adjustedScrollY <= sectionBottom) {
         const sectionProgress = Math.max(0, Math.min(1, (adjustedScrollY - sectionTop) / sectionHeight));
-        
+
         // Update or create activeSectionTrigger
         this.activeSectionTrigger = {
           progress: sectionProgress,
@@ -617,7 +598,7 @@
           start: sectionTop,
           end: sectionBottom
         };
-        
+
         console.log(`Active section: ${sectionId}, progress: ${(sectionProgress * 100).toFixed(1)}%, scrollY: ${currentScrollY}, adjustedScrollY: ${adjustedScrollY.toFixed(0)}, sectionTop: ${sectionTop}`);
         break;
       }
@@ -625,8 +606,7 @@
   }
 
   private detectScrollIntention(): void {
-    if (!this.activeSectionTrigger) return;
-    // Allow scroll intention detection even with reduced motion
+    if (!this.activeSectionTrigger || this.prefersReducedMotion) return;
     const progress = this.activeSectionTrigger.progress || 0;
     const direction = this.activeSectionTrigger.direction || 0;
 
@@ -634,12 +614,12 @@
     if (progress >= 0.2 && direction > 0 && this.intentionDetected.direction !== 'forward') {
       this.intentionDetected = { direction: 'forward', at: progress };
       console.log(`Forward intention detected at ${(progress * 100).toFixed(1)}%`);
-    } 
+    }
     // Reset forward intention if scrolling back under 20%
     else if (progress < 0.2 && this.intentionDetected.direction === 'forward') {
       this.intentionDetected = { direction: null, at: 0 };
     }
-    
+
     // Backward intention: crossed 15% threshold while moving backward
     if (progress <= 0.15 && direction < 0 && this.intentionDetected.direction !== 'backward') {
       this.intentionDetected = { direction: 'backward', at: progress };
@@ -656,24 +636,23 @@
       console.log('No active section trigger for snap check');
       return;
     }
-    // Allow magnetic snap even with reduced motion, but use simpler animation
-    // The core functionality should work as per the specification
+    if (this.prefersReducedMotion) return;
 
     const ScrollTriggerInstance = (window as any).ScrollTrigger || ScrollTrigger;
 
     // Skip snapping if trabalhos is pinned
     const activeId = this.scrollStateSubject.value.activeSection?.id;
-    if (activeId === 'trabalhos') return; 
+    if (activeId === 'trabalhos') return;
     const anyPinnedActive = ScrollTriggerInstance.getAll().some((t: any) => t.pin && t.isActive);
     if (anyPinnedActive) return;
 
     const progress = this.activeSectionTrigger.progress || 0;
     const direction = this.activeSectionTrigger.direction || 0;
-    
+
     // Fix velocity detection - use internal velocity tracking as primary source
     const currentVelocity = Math.abs(this.scrollStateSubject.value.velocity);
-    
-    // Debug logging to understand what's happening  
+
+    // Debug logging to understand what's happening
     console.log(`Snap check: section=${this.activeSectionTrigger.vars?.id}, progress=${(progress * 100).toFixed(1)}%, velocity=${currentVelocity.toFixed(1)}, direction=${direction}`);
 
     if (this.snapTimeoutId) {
@@ -718,19 +697,17 @@
       console.log(`Looking for next section after ${sectionId}, found:`, nextSectionElement);
       if (nextSectionElement) {
         console.log(`Snapping forward from ${sectionId} to next section`);
-        
+
         // Track snap event
         const nextSectionId = this.getNextSectionId(sectionId);
         if (nextSectionId) {
           this.telemetryService.trackSnapTriggered(sectionId, nextSectionId, 'forward', progress);
         }
-        
+
         gsapInstance.to(window, {
-          scrollTo: { y: this.getSectionPosition(nextSectionElement), autoKill: false },
-          ease: this.prefersReducedMotion ? 'power2.out' : SCROLL_CONFIG.SCROLL_EASE,
-          duration: this.prefersReducedMotion ? 
-            (SCROLL_ACCESSIBILITY_CONFIG.REDUCED_MOTION_SNAP_DURATION_MS / 1000) : 
-            (SCROLL_CONFIG.SCROLL_EASE_DURATION_MS / 1000) // Convert to seconds
+          scrollTo: { y: nextSectionElement.offsetTop, autoKill: false },
+          ease: SCROLL_CONFIG.SCROLL_EASE,
+          duration: SCROLL_CONFIG.SCROLL_EASE_DURATION_MS / 1000 // Convert to seconds
         });
         return;
       }
@@ -741,18 +718,16 @@
       const prevSectionElement = this.getPrevSectionElement(sectionId);
       if (prevSectionElement) {
         console.log(`Snapping backward from ${sectionId} to previous section`);
-        
+
         // Track snap event
         const prevSectionId = this.getPrevSectionId(sectionId);
         if (prevSectionId) {
           this.telemetryService.trackSnapTriggered(sectionId, prevSectionId, 'backward', progress);
         }
         gsapInstance.to(window, {
-          scrollTo: { y: this.getSectionPosition(prevSectionElement), autoKill: false },
-          ease: this.prefersReducedMotion ? 'power2.out' : SCROLL_CONFIG.SCROLL_EASE,
-          duration: this.prefersReducedMotion ? 
-            (SCROLL_ACCESSIBILITY_CONFIG.REDUCED_MOTION_SNAP_DURATION_MS / 1000) : 
-            (SCROLL_CONFIG.SCROLL_EASE_DURATION_MS / 1000)
+          scrollTo: { y: prevSectionElement.offsetTop, autoKill: false },
+          ease: SCROLL_CONFIG.SCROLL_EASE,
+          duration: SCROLL_CONFIG.SCROLL_EASE_DURATION_MS / 1000
         });
         return;
       }
@@ -780,13 +755,6 @@
       return document.querySelector(`#${prevSectionId}`) as HTMLElement;
     }
     return null;
-  }
-
-  // Helper method to get correct section position
-  private getSectionPosition(element: HTMLElement): number {
-    // Use getBoundingClientRect to get accurate position
-    const rect = element.getBoundingClientRect();
-    return rect.top + window.scrollY; // Convert viewport-relative to document-relative
   }
 
   private getNextSectionId(currentSectionId: string): string | null {
@@ -891,7 +859,7 @@
         clearTimeout(this.snapTimeoutId);
         this.snapTimeoutId = null;
       }
-      
+
       if (this.scrollStoppedCheckInterval) {
         clearInterval(this.scrollStoppedCheckInterval);
         this.scrollStoppedCheckInterval = null;
